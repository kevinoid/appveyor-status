--- conflicted
+++ resolved
@@ -4,11 +4,7 @@
 # Update engines.node in package.json if removing old versions.
 node_js:
   - node
-<<<<<<< HEAD
-  - 0.12
-=======
   - 4
->>>>>>> 4dbc5c8e
 
 # If the package has OS-dependent features, uncomment this.
 #os:
