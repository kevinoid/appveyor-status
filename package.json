{
  "name": "appveyor-status",
  "version": "5.0.1",
  "description": "Query the AppVeyor build status.",
  "keywords": [
    "appveyor",
    "ci",
    "cli",
    "continuous integration"
  ],
  "license": "MIT",
  "homepage": "https://github.com/kevinoid/appveyor-status",
  "bugs": "https://github.com/kevinoid/appveyor-status/issues",
  "author": "Kevin Locke <kevin@kevinlocke.name>",
  "repository": {
    "type": "git",
    "url": "https://github.com/kevinoid/appveyor-status.git"
  },
  "main": "index.js",
  "bin": {
    "appveyor-status": "bin/appveyor-status.js"
  },
  "//": "All scripts should run in POSIX sh and Windows cmd.exe",
  "scripts": {
    "changelog": "conventional-changelog -p angular -i CHANGELOG.md -s -u",
    "clean": "rimraf coverage && rimraf doc",
    "doc": "npm run doc-js && npm run doc-spec",
    "doc-js": "rimraf doc/api && jsdoc -c jsdoc.conf.json .",
    "doc-spec": "rimraf doc/spec && mkdir doc/spec && mocha --reporter doc --recursive test | nodecat doc-src/spec/header.xhtml - doc-src/spec/footer.xhtml > doc/spec/index.xhtml",
    "lint": "npm run lint-js && npm run lint-doc",
    "lint-doc": "jsdoc -t templates/silent -c jsdoc-lint.conf.json . && echo JSDoc passed.",
    "lint-js": "eslint --report-unused-disable-directives . && echo ESLint passed.",
    "postpublish": "git -C doc push && git push --follow-tags origin master gh-pages && echo Remember to update GitHub Releases from CHANGELOG.md",
    "postversion": "rimraf doc && git clone -b gh-pages -l -q . doc && npm run doc && git -C doc add . && git -C doc commit -n -m \"Docs for v$npm_package_version\"",
    "preversion": "npm run test-cov && nyc check-coverage --statements 95 && depcheck --ignore-dirs doc --ignores mocha-ur2ue && david && git-branch-is master && travis-status -b master -c -w -x && node ./bin/appveyor-status.js -b master -c -w -p kevinoid/appveyor-status",
    "test": "npm run lint && npm run test-unit",
    "test-cov": "npm run lint && npm run test-unit-cov",
    "test-unit": "mocha --parallel --require mocha-ur2ue --recursive test",
    "test-unit-cov": "nyc mocha --parallel --require mocha-ur2ue --recursive test",
    "upload-cov": "codecov < ./coverage/lcov.info && coveralls < ./coverage/lcov.info",
    "version": "npm run changelog && echo && echo === Please edit CHANGELOG.md as desired, then exit === && echo && $npm_config_shell && git commit -m \"Update CHANGELOG.md for $npm_package_version\" CHANGELOG.md",
    "version-deps": "npm install conventional-changelog-cli david depcheck git-branch-is travis-status"
  },
  "dependencies": {
<<<<<<< HEAD
    "ansi-styles": "^4.1.0",
    "appveyor-swagger": "^1.0.0",
    "escape-string-regexp": "^4.0.0",
    "get-exec-file": "^1.1.0",
    "promise-nodeify": "^3.0.0",
    "read-all-stream": "^3.1.0",
    "supports-color": "^7.1.0",
    "swagger-client": "^3.8.20",
    "yargs": "^15.0.0"
=======
    "yargs": "^16.0.0"
>>>>>>> 4e3a89a0
  },
  "devDependencies": {
    "@kevinoid/eslint-config": "^11.0.0",
    "chai": "^4.0.0",
    "codecov": "^3.0.0",
    "coveralls": "^3.0.0",
    "eslint": "^7.3.0",
    "eslint-config-airbnb-base": "^14.2.0",
    "eslint-plugin-import": "^2.18.2",
    "eslint-plugin-jsdoc": "^30.0.3",
    "eslint-plugin-node": "^11.0.0",
    "eslint-plugin-promise": "^4.2.1",
    "eslint-plugin-unicorn": "^21.0.0",
    "has-ansi": "^4.0.0",
    "jsdoc": "^3.6.0",
    "mocha": "^8.0.1",
    "mocha-ur2ue": "^1.0.0",
    "nock": "^13.0.2",
    "nodecat": "^2.0.0",
    "nyc": "^15.0.0",
    "proxyquire": "^2.1.3",
    "rimraf": "^3.0.0",
    "sinon": "^9.0.0"
  },
  "engines": {
    "node": ">=10.13",
    "npm": ">=1.3.7"
  },
  "david": {
    "//": "ESLint packages must be updated together.  Only warn about @kevinoid/eslint-config",
    "ignore": [
      "eslint",
      "eslint-config-airbnb-base",
      "eslint-plugin-import",
      "eslint-plugin-jsdoc",
      "eslint-plugin-node",
      "eslint-plugin-promise",
      "eslint-plugin-unicorn"
    ]
  },
  "mocha": {
    "checkLeaks": true,
    "exit": false
  },
  "nyc": {
    "exclude": [
      "test",
      "test-lib"
    ]
  }
}<|MERGE_RESOLUTION|>--- conflicted
+++ resolved
@@ -42,7 +42,6 @@
     "version-deps": "npm install conventional-changelog-cli david depcheck git-branch-is travis-status"
   },
   "dependencies": {
-<<<<<<< HEAD
     "ansi-styles": "^4.1.0",
     "appveyor-swagger": "^1.0.0",
     "escape-string-regexp": "^4.0.0",
@@ -51,10 +50,7 @@
     "read-all-stream": "^3.1.0",
     "supports-color": "^7.1.0",
     "swagger-client": "^3.8.20",
-    "yargs": "^15.0.0"
-=======
     "yargs": "^16.0.0"
->>>>>>> 4e3a89a0
   },
   "devDependencies": {
     "@kevinoid/eslint-config": "^11.0.0",
