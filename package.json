--- conflicted
+++ resolved
@@ -63,12 +63,8 @@
     "yargs": "^16.0.3"
   },
   "devDependencies": {
-<<<<<<< HEAD
     "@kevinoid/assert-shim": "^0.1.0",
-    "@kevinoid/eslint-config": "^15.0.0",
-=======
     "@kevinoid/eslint-config": "^16.0.0",
->>>>>>> 724b7dbe
     "codecov": "^3.0.0",
     "coveralls": "^3.0.0",
     "eslint": "^7.3.0",
@@ -77,12 +73,8 @@
     "eslint-plugin-jsdoc": "^32.0.0",
     "eslint-plugin-node": "^11.0.0",
     "eslint-plugin-promise": "^4.2.1",
-<<<<<<< HEAD
-    "eslint-plugin-unicorn": "^28.0.0",
+    "eslint-plugin-unicorn": "^29.0.0",
     "has-ansi": "^4.0.0",
-=======
-    "eslint-plugin-unicorn": "^29.0.0",
->>>>>>> 724b7dbe
     "jsdoc": "^3.6.0",
     "mocha": "^8.0.1",
     "mocha-ur2ue": "^1.0.0",
