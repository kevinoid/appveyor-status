{
  "name": "appveyor-status",
  "version": "4.0.0",
  "description": "Query the AppVeyor build status.",
  "keywords": [
    "appveyor",
    "ci",
    "cli",
    "continuous integration"
  ],
  "license": "MIT",
  "homepage": "https://github.com/kevinoid/appveyor-status",
  "bugs": "https://github.com/kevinoid/appveyor-status/issues",
  "author": "Kevin Locke <kevin@kevinlocke.name>",
  "repository": {
    "type": "git",
    "url": "https://github.com/kevinoid/appveyor-status.git"
  },
  "main": "index.js",
  "bin": {
    "appveyor-status": "bin/appveyor-status.js"
  },
  "//": "All scripts should run in POSIX sh and Windows cmd.exe",
  "scripts": {
    "changelog": "conventional-changelog -p angular -i CHANGELOG.md -s -u",
    "clean": "rimraf coverage && rimraf doc",
    "doc": "npm run doc-js && npm run doc-spec",
    "doc-js": "rimraf doc/api && jsdoc -c jsdoc.conf.json .",
    "doc-spec": "rimraf doc/spec && mkdir doc/spec && mocha --reporter doc --recursive test | nodecat doc-src/spec/header.xhtml - doc-src/spec/footer.xhtml > doc/spec/index.xhtml",
    "lint": "npm run lint-js && npm run lint-doc",
    "lint-doc": "jsdoc -t templates/silent -c jsdoc-lint.conf.json . && echo JSDoc passed.",
    "lint-js": "eslint --report-unused-disable-directives . && echo ESLint passed.",
    "postpublish": "git -C doc push && git push --follow-tags origin master gh-pages && echo Remember to update GitHub Releases from CHANGELOG.md",
    "postversion": "rimraf doc && git clone -b gh-pages -l -q . doc && npm run doc && git -C doc add . && git -C doc commit -n -m \"Docs for v$npm_package_version\"",
    "preversion": "npm run test-cov && nyc check-coverage --statements 95 && check-audit && depcheck --ignores greenkeeper-lockfile --ignore-dirs doc && david && git-branch-is master && travis-status -b master -c -w -x && node ./bin/appveyor-status.js -b master -c -w -p kevinoid/appveyor-status",
    "test": "npm run lint && npm run test-unit",
    "test-cov": "npm run lint && npm run test-unit-cov",
    "test-unit": "mocha --recursive test",
    "test-unit-cov": "nyc mocha --recursive test",
    "upload-cov": "codecov < ./coverage/lcov.info && coveralls < ./coverage/lcov.info",
    "version": "npm run changelog && echo && echo === Please edit CHANGELOG.md as desired, then exit === && echo && $npm_config_shell && git commit -m \"Update CHANGELOG.md for $npm_package_version\" CHANGELOG.md",
    "version-deps": "npm install conventional-changelog-cli david depcheck git-branch-is npm-audit-resolver travis-status"
  },
  "dependencies": {
    "ansi-styles": "^4.1.0",
    "appveyor-swagger": "^1.0.0",
    "escape-string-regexp": "^2.0.0",
    "file-url": "^3.0.0",
    "get-exec-file": "^1.1.0",
    "promise-finally": "^3.0.0",
    "promise-nodeify": "^3.0.0",
    "read-all-stream": "^3.1.0",
    "supports-color": "^7.1.0",
    "swagger-client": "^3.8.20",
    "yargs": "^15.0.0"
  },
  "devDependencies": {
<<<<<<< HEAD
    "@kevinoid/eslint-config": "^3.0.0",
    "chai": "^4.0.0",
=======
    "@kevinoid/eslint-config": "^4.0.0",
>>>>>>> d7aaae1a
    "codecov": "^3.0.0",
    "coveralls": "^3.0.0",
    "eslint": "^6.3.0",
    "eslint-config-airbnb-base": "^14.0.0",
    "eslint-plugin-import": "^2.18.2",
    "eslint-plugin-node": "^11.0.0",
    "eslint-plugin-promise": "^4.2.1",
    "eslint-plugin-unicorn": "^16.0.0",
    "greenkeeper-lockfile": "^1.15.1",
    "has-ansi": "^4.0.0",
    "jsdoc": "^3.6.0",
    "mocha": "^7.0.0",
    "nock": "^12.0.0",
    "nodecat": "^2.0.0",
    "nyc": "^15.0.0",
    "rimraf": "^3.0.0",
    "sinon": "^8.0.0"
  },
  "engines": {
    "node": ">=10.13",
    "npm": ">=1.3.7"
  },
  "greenkeeper": {
    "ignore": [
      "@kevinoid/eslint-config",
      "eslint",
      "eslint-config-airbnb-base",
      "eslint-plugin-import",
      "eslint-plugin-node",
      "eslint-plugin-promise",
      "eslint-plugin-unicorn"
    ]
  },
  "mocha": {
    "checkLeaks": true,
    "exit": false
  },
  "nyc": {
    "exclude": [
      "test",
      "test-lib"
    ]
  }
}<|MERGE_RESOLUTION|>--- conflicted
+++ resolved
@@ -55,12 +55,8 @@
     "yargs": "^15.0.0"
   },
   "devDependencies": {
-<<<<<<< HEAD
-    "@kevinoid/eslint-config": "^3.0.0",
+    "@kevinoid/eslint-config": "^4.0.0",
     "chai": "^4.0.0",
-=======
-    "@kevinoid/eslint-config": "^4.0.0",
->>>>>>> d7aaae1a
     "codecov": "^3.0.0",
     "coveralls": "^3.0.0",
     "eslint": "^6.3.0",
