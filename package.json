--- conflicted
+++ resolved
@@ -42,7 +42,6 @@
     "version-deps": "npm install conventional-changelog-cli david depcheck git-branch-is npm-audit-resolver travis-status"
   },
   "dependencies": {
-<<<<<<< HEAD
     "ansi-styles": "^4.1.0",
     "appveyor-swagger": "^1.0.0",
     "escape-string-regexp": "^2.0.0",
@@ -53,17 +52,11 @@
     "read-all-stream": "^3.1.0",
     "supports-color": "^7.1.0",
     "swagger-client": "^3.8.20",
-    "yargs": "^14.0.0"
+    "yargs": "^15.0.0"
   },
   "devDependencies": {
     "@kevinoid/eslint-config": "^1.0.0",
     "chai": "^4.0.0",
-=======
-    "yargs": "^15.0.0"
-  },
-  "devDependencies": {
-    "@kevinoid/eslint-config": "^1.0.1",
->>>>>>> 2d8c1405
     "codecov": "^3.0.0",
     "coveralls": "^3.0.0",
     "eslint": "^6.3.0",
