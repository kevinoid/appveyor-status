{
  "name": "appveyor-status",
  "version": "5.0.1",
  "description": "Query the AppVeyor build status.",
  "keywords": [
    "appveyor",
    "ci",
    "cli",
    "continuous integration"
  ],
  "license": "MIT",
  "homepage": "https://github.com/kevinoid/appveyor-status",
  "bugs": "https://github.com/kevinoid/appveyor-status/issues",
  "author": "Kevin Locke <kevin@kevinlocke.name>",
  "repository": {
    "type": "git",
    "url": "https://github.com/kevinoid/appveyor-status.git"
  },
  "main": "index.js",
  "bin": {
    "appveyor-status": "bin/appveyor-status.js"
  },
  "//": "All scripts should run in POSIX sh and Windows cmd.exe",
  "scripts": {
    "changelog": "conventional-changelog -p angular -i CHANGELOG.md -s -u",
    "clean": "rimraf coverage && rimraf doc",
    "doc": "npm run doc-js && npm run doc-spec",
    "doc-js": "rimraf doc/api && jsdoc -c jsdoc.conf.json .",
    "doc-spec": "rimraf doc/spec && mkdir doc/spec && mocha --reporter doc --recursive test | nodecat doc-src/spec/header.xhtml - doc-src/spec/footer.xhtml > doc/spec/index.xhtml",
    "lint": "npm run lint-js && npm run lint-doc",
    "lint-doc": "jsdoc -t templates/silent -c jsdoc-lint.conf.json . && echo JSDoc passed.",
    "lint-js": "eslint --report-unused-disable-directives . && echo ESLint passed.",
    "postpublish": "git -C doc push && git push --follow-tags origin master gh-pages && echo Remember to update GitHub Releases from CHANGELOG.md",
    "postversion": "rimraf doc && git clone -b gh-pages -l -q . doc && npm run doc && git -C doc add . && git -C doc commit -n -m \"Docs for v$npm_package_version\"",
    "preversion": "npm run test-cov && nyc check-coverage --statements 95 && depcheck --ignore-dirs doc --ignores mocha-ur2ue && david && git-branch-is master && travis-status -b master -c -w -x && node ./bin/appveyor-status.js -b master -c -w -p kevinoid/appveyor-status",
    "test": "npm run lint && npm run test-unit",
    "test-cov": "npm run lint && npm run test-unit-cov",
    "test-unit": "mocha --parallel --require mocha-ur2ue --recursive test",
    "test-unit-cov": "nyc mocha --parallel --require mocha-ur2ue --recursive test",
    "upload-cov": "codecov < ./coverage/lcov.info && coveralls < ./coverage/lcov.info",
    "version": "npm run changelog && echo && echo === Please edit CHANGELOG.md as desired, then exit === && echo && $npm_config_shell && git commit -m \"Update CHANGELOG.md for $npm_package_version\" CHANGELOG.md",
    "version-deps": "npm install conventional-changelog-cli david depcheck git-branch-is travis-status"
  },
  "dependencies": {
    "ansi-styles": "^4.1.0",
    "appveyor-swagger": "^1.0.0",
    "escape-string-regexp": "^4.0.0",
    "get-exec-file": "^1.1.0",
    "promise-nodeify": "^3.0.0",
    "read-all-stream": "^3.1.0",
    "supports-color": "^7.1.0",
    "swagger-client": "^3.8.20",
    "yargs": "^15.0.0"
  },
  "devDependencies": {
<<<<<<< HEAD
    "@kevinoid/eslint-config": "^9.1.0",
    "chai": "^4.0.0",
=======
    "@kevinoid/eslint-config": "^11.0.0",
>>>>>>> d35cdb55
    "codecov": "^3.0.0",
    "coveralls": "^3.0.0",
    "eslint": "^7.3.0",
    "eslint-config-airbnb-base": "^14.2.0",
    "eslint-plugin-import": "^2.18.2",
    "eslint-plugin-jsdoc": "^30.0.3",
    "eslint-plugin-node": "^11.0.0",
    "eslint-plugin-promise": "^4.2.1",
<<<<<<< HEAD
    "eslint-plugin-unicorn": "^20.0.0",
    "has-ansi": "^4.0.0",
=======
    "eslint-plugin-unicorn": "^21.0.0",
>>>>>>> d35cdb55
    "jsdoc": "^3.6.0",
    "mocha": "^8.0.1",
    "mocha-ur2ue": "^1.0.0",
    "nock": "^13.0.2",
    "nodecat": "^2.0.0",
    "nyc": "^15.0.0",
    "proxyquire": "^2.1.3",
    "rimraf": "^3.0.0",
    "sinon": "^9.0.0"
  },
  "engines": {
    "node": ">=10.13",
    "npm": ">=1.3.7"
  },
  "david": {
    "//": "ESLint packages must be updated together.  Only warn about @kevinoid/eslint-config",
    "ignore": [
      "eslint",
      "eslint-config-airbnb-base",
      "eslint-plugin-import",
      "eslint-plugin-jsdoc",
      "eslint-plugin-node",
      "eslint-plugin-promise",
      "eslint-plugin-unicorn"
    ]
  },
  "mocha": {
    "checkLeaks": true,
    "exit": false
  },
  "nyc": {
    "exclude": [
      "test",
      "test-lib"
    ]
  }
}<|MERGE_RESOLUTION|>--- conflicted
+++ resolved
@@ -53,12 +53,8 @@
     "yargs": "^15.0.0"
   },
   "devDependencies": {
-<<<<<<< HEAD
-    "@kevinoid/eslint-config": "^9.1.0",
+    "@kevinoid/eslint-config": "^11.0.0",
     "chai": "^4.0.0",
-=======
-    "@kevinoid/eslint-config": "^11.0.0",
->>>>>>> d35cdb55
     "codecov": "^3.0.0",
     "coveralls": "^3.0.0",
     "eslint": "^7.3.0",
@@ -67,12 +63,8 @@
     "eslint-plugin-jsdoc": "^30.0.3",
     "eslint-plugin-node": "^11.0.0",
     "eslint-plugin-promise": "^4.2.1",
-<<<<<<< HEAD
-    "eslint-plugin-unicorn": "^20.0.0",
+    "eslint-plugin-unicorn": "^21.0.0",
     "has-ansi": "^4.0.0",
-=======
-    "eslint-plugin-unicorn": "^21.0.0",
->>>>>>> d35cdb55
     "jsdoc": "^3.6.0",
     "mocha": "^8.0.1",
     "mocha-ur2ue": "^1.0.0",
