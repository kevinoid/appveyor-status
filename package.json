--- conflicted
+++ resolved
@@ -53,7 +53,6 @@
     "version-deps": "npm install conventional-changelog-cli david depcheck git-branch-is hub-ci-status"
   },
   "dependencies": {
-<<<<<<< HEAD
     "ansi-styles": "^5.0.0",
     "appveyor-swagger": "^1.0.0",
     "escape-string-regexp": "^4.0.0",
@@ -65,48 +64,29 @@
   },
   "devDependencies": {
     "@kevinoid/assert-shim": "^0.1.0",
-    "@kevinoid/eslint-config": "^18.0.0",
+    "@kevinoid/eslint-config": "^20.0.0",
     "@sinonjs/fake-timers": "^7.0.4",
-=======
-    "yargs": "^17.0.1"
-  },
-  "devDependencies": {
-    "@kevinoid/eslint-config": "^20.0.0",
->>>>>>> 80298ad9
     "c8": "^7.0.0",
     "codecov": "^3.0.0",
     "coveralls": "^3.0.0",
     "eslint": "^7.17.0",
     "eslint-config-airbnb-base": "^14.2.0",
     "eslint-plugin-import": "^2.18.2",
-<<<<<<< HEAD
-    "eslint-plugin-jsdoc": "^34.0.0",
-    "eslint-plugin-node": "^11.0.0",
-    "eslint-plugin-promise": "^5.1.0",
-    "eslint-plugin-unicorn": "^32.0.0",
-    "has-ansi": "^4.0.0",
-    "jsdoc": "^3.6.0",
-    "mocha": "^8.3.0",
-    "nock": "^13.0.2",
-=======
     "eslint-plugin-jsdoc": "^35.1.3",
     "eslint-plugin-node": "^11.0.0",
     "eslint-plugin-promise": "^5.1.0",
     "eslint-plugin-unicorn": "^33.0.0",
+    "has-ansi": "^4.0.0",
     "jsdoc": "^3.6.0",
     "mocha": "^9.0.0",
->>>>>>> 80298ad9
+    "nock": "^13.0.2",
     "nodecat": "^2.0.0",
     "proxyquire": "^2.1.3",
     "rimraf": "^3.0.0",
     "sinon": "^11.0.0"
   },
   "engines": {
-<<<<<<< HEAD
     "node": ">=12.10",
-=======
-    "node": ">=12",
->>>>>>> 80298ad9
     "npm": ">=1.3.7"
   },
   "david": {
