--- conflicted
+++ resolved
@@ -59,13 +59,8 @@
     "chai": "^4.0.0",
     "codecov": "^2.0.1",
     "coveralls": "^2.11.6",
-<<<<<<< HEAD
-    "eslint": "4.0.0 - 4.5.0",
-    "eslint-config-airbnb-base": "^11.3.1",
-=======
     "eslint": "^4.6.1",
     "eslint-config-airbnb-base": "^12.0.0",
->>>>>>> 38e059e5
     "eslint-plugin-import": "^2.7.0",
     "istanbul": "^0.4.1",
     "jsdoc": "^3.4.1",
