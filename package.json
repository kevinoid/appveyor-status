{
  "name": "appveyor-status",
  "version": "2.0.1",
  "description": "Query the AppVeyor build status.",
  "keywords": [
    "appveyor",
    "ci",
    "cli",
    "continuous integration"
  ],
  "license": "MIT",
  "homepage": "https://github.com/kevinoid/appveyor-status",
  "bugs": "https://github.com/kevinoid/appveyor-status/issues",
  "author": "Kevin Locke <kevin@kevinlocke.name>",
  "repository": {
    "type": "git",
    "url": "https://github.com/kevinoid/appveyor-status.git"
  },
  "main": "index.js",
  "bin": {
    "appveyor-status": "bin/appveyor-status.js"
  },
  "//": "All scripts should run in POSIX sh and Windows cmd.exe",
  "scripts": {
    "clean": "rimraf coverage && rimraf doc",
    "doc": "npm run doc-js && npm run doc-spec",
    "doc-js": "rimraf doc/api && jsdoc -c jsdoc.conf.json .",
    "doc-spec": "rimraf doc/spec && mkdir doc/spec && mocha --reporter doc --recursive test | nodecat doc-src/spec/header.xhtml - doc-src/spec/footer.xhtml > doc/spec/index.xhtml",
    "lint": "npm run lint-js && npm run lint-doc",
    "lint-doc": "jsdoc -t templates/silent -c jsdoc-lint.conf.json . && echo JSDoc passed.",
    "lint-js": "eslint . && echo ESLint passed.",
    "postpublish": "git -C doc push && git push --follow-tags origin master gh-pages && echo Remember to update GitHub Releases from CHANGELOG.md && echo until skywinder/github-changelog-generator#56 is fixed.",
    "postversion": "rimraf doc && git clone -b gh-pages -l -q . doc && npm run doc && git -C doc add . && git -C doc commit -n -m \"Docs for v$npm_package_version\"",
    "preversion": "depcheck --ignores eslint-plugin-import --ignore-dirs doc && david && git-branch-is master && travis-status -b master -c -wx && ./bin/appveyor-status.js -b master -c -p kevinoid/appveyor-status -w && istanbul check-coverage --statements 95 coverage/coverage.json",
    "start": "supervisor --quiet --no-restart-on exit --extensions js,json --ignore test --poll-interval 2000 server.js",
    "test": "npm run lint && npm run test-unit",
    "test-cov": "npm run lint && npm run test-unit-cov",
    "test-unit": "mocha --recursive test",
    "test-unit-cov": "istanbul cover -x test-lib/** _mocha -- --recursive test",
    "upload-cov": "codecov < ./coverage/lcov.info && coveralls < ./coverage/lcov.info",
    "version": "github_changelog_generator -t \"$npm_config_gcg_github_token\" --future-release \"$npm_package_version\" && echo && echo === Please edit CHANGELOG.md as desired, then exit === && echo && $npm_config_shell && git commit -m \"Update CHANGELOG.md for $npm_package_version\" CHANGELOG.md",
    "version-deps": "npm install david depcheck git-branch-is travis-status"
  },
  "dependencies": {
    "appveyor-swagger": "^0.20171123.0",
    "array-uniq": "^1.0.3",
    "chalk": "^2.0.0",
    "escape-string-regexp": "^1.0.0",
    "file-url": "^2.0.2",
    "get-exec-file": "^1.1.0",
    "object-assign": "^4.1.0",
    "promise-finally": "^3.0.0",
    "promise-nodeify": "^1.0.0",
    "read-all-stream": "^3.1.0",
    "swagger-client": "^3.0.8",
    "yargs": "^10.0.3"
  },
  "devDependencies": {
    "chai": "^4.0.0",
    "codecov": "^3.0.0",
    "coveralls": "^3.0.0",
    "eslint": "^4.6.1",
    "eslint-config-airbnb-base": "^12.0.0",
    "eslint-plugin-import": "^2.7.0",
    "istanbul": "^0.4.1",
    "jsdoc": "^3.4.1",
<<<<<<< HEAD
    "mocha": "^4.0.0",
    "nock": "^9.0.0",
=======
    "mocha": "^5.0.0",
>>>>>>> 2cd1eb34
    "nodecat": "^1.0.0",
    "pify": "^3.0.0",
    "rimraf": "^2.2.0",
    "sinon": "^4.0.0"
  },
  "engines": {
    "node": ">=4",
    "npm": ">=1.3.7"
  },
  "yargs": {
    "parse-numbers": false,
    "duplicate-arguments-array": false,
    "flatten-duplicate-arrays": false
  }
}<|MERGE_RESOLUTION|>--- conflicted
+++ resolved
@@ -64,12 +64,8 @@
     "eslint-plugin-import": "^2.7.0",
     "istanbul": "^0.4.1",
     "jsdoc": "^3.4.1",
-<<<<<<< HEAD
-    "mocha": "^4.0.0",
+    "mocha": "^5.0.0",
     "nock": "^9.0.0",
-=======
-    "mocha": "^5.0.0",
->>>>>>> 2cd1eb34
     "nodecat": "^1.0.0",
     "pify": "^3.0.0",
     "rimraf": "^2.2.0",
