{
  "name": "appveyor-status",
  "version": "5.0.1",
  "description": "Query the AppVeyor build status.",
  "keywords": [
    "appveyor",
    "ci",
    "cli",
    "continuous integration"
  ],
  "license": "MIT",
  "homepage": "https://github.com/kevinoid/appveyor-status",
  "bugs": "https://github.com/kevinoid/appveyor-status/issues",
  "author": "Kevin Locke <kevin@kevinlocke.name>",
  "repository": {
    "type": "git",
    "url": "https://github.com/kevinoid/appveyor-status.git"
  },
  "type": "commonjs",
  "files": [
    "*.js",
    "bin/",
    "lib/",
    "!**/.*"
  ],
  "main": "index.js",
  "exports": {
    ".": "./index.js"
  },
  "bin": {
    "appveyor-status": "bin/appveyor-status.js"
  },
  "//": "All scripts should run in POSIX sh and Windows cmd.exe",
  "scripts": {
    "changelog": "conventional-changelog -p angular -i CHANGELOG.md -s -u",
    "clean": "rimraf coverage && rimraf doc",
    "doc": "npm run doc-js && npm run doc-spec",
    "doc-js": "rimraf doc/api && jsdoc -c jsdoc.conf.json .",
    "doc-spec": "rimraf doc/spec && mkdir doc/spec && mocha --reporter doc --recursive test | nodecat doc-src/spec/header.xhtml - doc-src/spec/footer.xhtml > doc/spec/index.xhtml",
    "lint": "npm run lint-js && npm run lint-doc",
    "lint-doc": "jsdoc -t templates/silent -c jsdoc-lint.conf.json . && echo JSDoc passed.",
    "lint-js": "eslint --report-unused-disable-directives . && echo ESLint passed.",
    "postpublish": "git -C doc push && git push --follow-tags origin master gh-pages && echo Remember to update GitHub Releases from CHANGELOG.md",
    "postversion": "rimraf doc && git clone -b gh-pages -l -q . doc && npm run doc && git -C doc add . && git -C doc commit -n -m \"Docs for v$npm_package_version\"",
<<<<<<< HEAD
    "preversion": "npm run test-cov && nyc check-coverage --statements 95 && depcheck --ignore-dirs doc --ignores mocha-ur2ue && david && git-branch-is master && travis-status -b master -c -w -x && node ./bin/appveyor-status.js -b master -c -w -p kevinoid/appveyor-status",
=======
    "preversion": "npm run test-cov && nyc check-coverage --statements 95 && depcheck --ignore-dirs doc && david && git-branch-is master && travis-status -b master -c -w -x && appveyor-status -b master -c -w -p kevinoid/node-project-template",
    "start": "supervisor --quiet --no-restart-on exit --extensions js,json --ignore test --poll-interval 2000 server.js",
>>>>>>> 65745cda
    "test": "npm run lint && npm run test-unit",
    "test-cov": "npm run lint && npm run test-unit-cov",
    "test-unit": "node --throw-deprecation --unhandled-rejections=strict node_modules/mocha/bin/mocha --parallel --recursive test",
    "//": "Note: nyc incompatible with --parallel.  See https://github.com/istanbuljs/nyc/issues/1328 and https://github.com/mochajs/mocha/issues/4372",
    "test-unit-cov": "nyc --reporter=lcov --reporter=text node --throw-deprecation --unhandled-rejections=strict node_modules/mocha/bin/mocha --recursive test",
    "upload-cov": "codecov < ./coverage/lcov.info && coveralls < ./coverage/lcov.info",
    "version": "npm run changelog && echo && echo === Please edit CHANGELOG.md as desired, then exit === && echo && $npm_config_shell && git commit -m \"Update CHANGELOG.md for $npm_package_version\" CHANGELOG.md",
    "version-deps": "npm install conventional-changelog-cli david depcheck git-branch-is travis-status"
  },
  "dependencies": {
    "ansi-styles": "^5.0.0",
    "appveyor-swagger": "^1.0.0",
    "escape-string-regexp": "^4.0.0",
    "get-exec-file": "^1.1.0",
    "promise-nodeify": "^3.0.0",
    "read-all-stream": "^3.1.0",
    "supports-color": "^8.0.0",
    "swagger-client": "^3.8.20",
    "yargs": "^16.0.3"
  },
  "devDependencies": {
<<<<<<< HEAD
    "@kevinoid/eslint-config": "^11.0.0",
    "chai": "^4.0.0",
=======
    "@kevinoid/eslint-config": "^12.0.0",
>>>>>>> 65745cda
    "codecov": "^3.0.0",
    "coveralls": "^3.0.0",
    "eslint": "^7.3.0",
    "eslint-config-airbnb-base": "^14.2.0",
    "eslint-plugin-import": "^2.18.2",
    "eslint-plugin-jsdoc": "^30.0.3",
    "eslint-plugin-node": "^11.0.0",
    "eslint-plugin-promise": "^4.2.1",
<<<<<<< HEAD
    "eslint-plugin-unicorn": "^21.0.0",
    "has-ansi": "^4.0.0",
    "jsdoc": "^3.6.0",
    "mocha": "^8.0.1",
    "mocha-ur2ue": "^1.0.0",
    "nock": "^13.0.2",
=======
    "eslint-plugin-unicorn": "^25.0.1",
    "jsdoc": "^3.6.0",
    "mocha": "^8.0.1",
>>>>>>> 65745cda
    "nodecat": "^2.0.0",
    "nyc": "^15.0.0",
    "proxyquire": "^2.1.3",
    "rimraf": "^3.0.0",
    "sinon": "^9.0.0"
  },
  "engines": {
    "node": ">=10.17",
    "npm": ">=1.3.7"
  },
  "david": {
    "//": "ESLint packages must be updated together.  Only warn about @kevinoid/eslint-config",
    "ignore": [
      "eslint",
      "eslint-config-airbnb-base",
      "eslint-plugin-import",
      "eslint-plugin-jsdoc",
      "eslint-plugin-node",
      "eslint-plugin-promise",
      "eslint-plugin-unicorn"
    ]
  },
  "mocha": {
    "checkLeaks": true,
    "exit": false
  },
  "nyc": {
    "exclude": [
      "test",
      "test-lib"
    ]
  }
}<|MERGE_RESOLUTION|>--- conflicted
+++ resolved
@@ -42,12 +42,7 @@
     "lint-js": "eslint --report-unused-disable-directives . && echo ESLint passed.",
     "postpublish": "git -C doc push && git push --follow-tags origin master gh-pages && echo Remember to update GitHub Releases from CHANGELOG.md",
     "postversion": "rimraf doc && git clone -b gh-pages -l -q . doc && npm run doc && git -C doc add . && git -C doc commit -n -m \"Docs for v$npm_package_version\"",
-<<<<<<< HEAD
-    "preversion": "npm run test-cov && nyc check-coverage --statements 95 && depcheck --ignore-dirs doc --ignores mocha-ur2ue && david && git-branch-is master && travis-status -b master -c -w -x && node ./bin/appveyor-status.js -b master -c -w -p kevinoid/appveyor-status",
-=======
-    "preversion": "npm run test-cov && nyc check-coverage --statements 95 && depcheck --ignore-dirs doc && david && git-branch-is master && travis-status -b master -c -w -x && appveyor-status -b master -c -w -p kevinoid/node-project-template",
-    "start": "supervisor --quiet --no-restart-on exit --extensions js,json --ignore test --poll-interval 2000 server.js",
->>>>>>> 65745cda
+    "preversion": "npm run test-cov && nyc check-coverage --statements 95 && depcheck --ignore-dirs doc && david && git-branch-is master && travis-status -b master -c -w -x && node ./bin/appveyor-status.js -b master -c -w -p kevinoid/appveyor-status",
     "test": "npm run lint && npm run test-unit",
     "test-cov": "npm run lint && npm run test-unit-cov",
     "test-unit": "node --throw-deprecation --unhandled-rejections=strict node_modules/mocha/bin/mocha --parallel --recursive test",
@@ -69,12 +64,8 @@
     "yargs": "^16.0.3"
   },
   "devDependencies": {
-<<<<<<< HEAD
-    "@kevinoid/eslint-config": "^11.0.0",
+    "@kevinoid/eslint-config": "^12.0.0",
     "chai": "^4.0.0",
-=======
-    "@kevinoid/eslint-config": "^12.0.0",
->>>>>>> 65745cda
     "codecov": "^3.0.0",
     "coveralls": "^3.0.0",
     "eslint": "^7.3.0",
@@ -83,18 +74,12 @@
     "eslint-plugin-jsdoc": "^30.0.3",
     "eslint-plugin-node": "^11.0.0",
     "eslint-plugin-promise": "^4.2.1",
-<<<<<<< HEAD
-    "eslint-plugin-unicorn": "^21.0.0",
+    "eslint-plugin-unicorn": "^25.0.1",
     "has-ansi": "^4.0.0",
     "jsdoc": "^3.6.0",
     "mocha": "^8.0.1",
     "mocha-ur2ue": "^1.0.0",
     "nock": "^13.0.2",
-=======
-    "eslint-plugin-unicorn": "^25.0.1",
-    "jsdoc": "^3.6.0",
-    "mocha": "^8.0.1",
->>>>>>> 65745cda
     "nodecat": "^2.0.0",
     "nyc": "^15.0.0",
     "proxyquire": "^2.1.3",
