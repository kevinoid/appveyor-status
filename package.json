--- conflicted
+++ resolved
@@ -55,12 +55,8 @@
     "yargs": "^15.0.0"
   },
   "devDependencies": {
-<<<<<<< HEAD
-    "@kevinoid/eslint-config": "^2.0.0",
+    "@kevinoid/eslint-config": "^3.0.0",
     "chai": "^4.0.0",
-=======
-    "@kevinoid/eslint-config": "^3.0.0",
->>>>>>> e7967aa1
     "codecov": "^3.0.0",
     "coveralls": "^3.0.0",
     "eslint": "^6.3.0",
@@ -72,19 +68,12 @@
     "greenkeeper-lockfile": "^1.15.1",
     "has-ansi": "^4.0.0",
     "jsdoc": "^3.6.0",
-<<<<<<< HEAD
-    "mocha": "^6.0.0",
+    "mocha": "^7.0.0",
     "nock": "^11.1.0",
     "nodecat": "^2.0.0",
     "nyc": "^15.0.0",
     "rimraf": "^3.0.0",
     "sinon": "^8.0.0"
-=======
-    "mocha": "^7.0.0",
-    "nodecat": "^2.0.0",
-    "nyc": "^15.0.0",
-    "rimraf": "^3.0.0"
->>>>>>> e7967aa1
   },
   "engines": {
     "node": ">=8.3",
