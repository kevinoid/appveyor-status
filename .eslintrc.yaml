# ESLint configuration
# Intended to be a strict superset of Node core style, with the exception of
# rules which would cause breakage in supported Node versions.
# Uses Airbnb's styles where they don't conflict with Node core or my prefs.

extends: "airbnb-base"

parserOptions:
  sourceType: "script"

<<<<<<< HEAD
env:
  node: true
  ## disable unwanted browser env from airbnb/legacy
  # Note: Only works for ESLint 2+: https://github.com/eslint/eslint/issues/3915
  browser: false

globals:
  Promise: false

=======
>>>>>>> 2815a7d2
rules:
  # Possible Errors
  # list: https://github.com/eslint/eslint/tree/master/docs/rules#possible-errors
  ## disallow trailing commas in array and object literals
  comma-dangle: [2, "never"]

  # Best Practices
  # list: https://github.com/eslint/eslint/tree/master/docs/rules#best-practices
  ## require curly braces around all control statements
  curly: [2, "all"]
  ## allow multiple spaces only before EOL
  no-multi-spaces: [2, { "ignoreEOLComments": true }]
  ## allow reassignment of function parameters
  # simplicity for optional arguments outweighs the perf advantage, usually
  no-param-reassign: 0
  ## disallow unnecessary use of Function.prototype.{apply,call}
  no-useless-call: 2

  # Strict Mode
  # list: https://github.com/eslint/eslint/tree/master/docs/rules#strict-mode
  ## 'use strict' on top
  strict: [2, "global"]

  # Variables
  # list: https://github.com/eslint/eslint/tree/master/docs/rules#variables
  ## disallow shadowing of variables
  no-shadow: [2, { "builtinGlobals": true, "hoist": "all" }]
  ## disallow declaration of variables that are not used in the code
  # allow unused args for documentation, future use, and correct .length
  no-unused-vars: [2, {"args": "none"}]
  ## disallow referencing variables before declaring them, excluding functions
  # since it is required for mutually-recursive functions
  no-use-before-define: [2, "nofunc"]

  # Stylistic Issues
  # list: https://github.com/eslint/eslint/tree/master/docs/rules#stylistic-issues
  ## require spaces around single-line blocks
  block-spacing: [2, "always"]
  ## allow unnamed functions
  func-names: 0
  ## enforce consistent line breaks inside function parentheses
  # Would prefer multiline if it allowed line breaks for single argument
  # Since it doesn't, use consistent
  function-paren-newline: [2, "consistent"]
  ## don't enforce consistent linebreak style
  # Allow developers to develop with native EOL.  VCS manages committed style.
  linebreak-style: 0
  ## enforce a maximum line length
  # reduce from 100 to 80 chars (conventional terminal width)
  # ignore lines which consist of a single string, URL, or RegExp literal,
  # possibly prefixed with comment opener or suffixed with ";".
  # (Not ESLint ignore props which ignores any lines which contain these.)
  #
  # Note: Change // to /[/] to avoid getting mangled as a JS comment.
  #       https://github.com/eslint/eslint/pull/9226
  max-len: [2, 80, 2, {
    ignorePattern: '^\s*((/?\*|/[/])\s*)?(''[^''\\]*(\\.[^''\\]*)*''|"[^"\\]*(\\.[^"\\]*)*"|/[^/\\]*(\\.[^/\\]*)*/[gimuy]*|[^:/?#\s]+:/[/]\S+);?$'
  }]
  ## require parens for Constructor
  new-parens: 2
  ## allow nested ternary expressions
  # if they are indented one-expression-per-line, they are clear enough for me
  no-nested-ternary: 0
  ## disallow process.exit()
  # this is disabled locally only when require.main === module
  no-process-exit: 2
  ## disallow extra spaces in object literals
  object-curly-spacing: [2, "never"]
  ## allow multiple variable declarations per block/function and multiple
  ## declarators per declaration
  one-var: 0
  ## require initialized variables to be declared on separate lines
  one-var-declaration-per-line: [2, "initializations"]
  ## Requires operator at the beginning of the line in multiline statements
  # Airbnb prevents breaks around =, suggesting ().  I don't see the advantage.
  # Break after = looks better to me, so first assigned operand is farther left.
  operator-linebreak: [2, "before", { "overrides": { "=": "after" } }]
  ## no space before function, eg. 'function()'
  space-before-function-paren: [2, "never"]

  # ECMAScript 6 Rules
  # list: https://github.com/eslint/eslint/tree/master/docs/rules#ecmascript-6
  ## require parentheses around arrow function arguments (as Node core does)
  arrow-parens: [2, "always"]

  # eslint-plugin-import
  ## Allow requiring devDependencies for build and test
  import/no-extraneous-dependencies: [2, {
    "devDependencies": [
      "gulpfile.js",
      "test-bin/**",
      "test-lib/**",
      "test/**"
    ]
  }]

# vi: set sts=2 sw=2 et ft=yaml:<|MERGE_RESOLUTION|>--- conflicted
+++ resolved
@@ -8,18 +8,6 @@
 parserOptions:
   sourceType: "script"
 
-<<<<<<< HEAD
-env:
-  node: true
-  ## disable unwanted browser env from airbnb/legacy
-  # Note: Only works for ESLint 2+: https://github.com/eslint/eslint/issues/3915
-  browser: false
-
-globals:
-  Promise: false
-
-=======
->>>>>>> 2815a7d2
 rules:
   # Possible Errors
   # list: https://github.com/eslint/eslint/tree/master/docs/rules#possible-errors
